from datetime import datetime

import numpy as np
from scipy import linalg
<<<<<<< HEAD
from casadi import SX, vertcat, sum1, Function, MX
=======
from casadi import SX, vertcat, Function
>>>>>>> b51fec66
from acados_template import AcadosModel, AcadosOcp, AcadosOcpSolver

from .solver_interface import SolverInterface
from ..limits.objective_functions import ObjectiveFunction
<<<<<<< HEAD
from ..limits.path_conditions import Bounds
from ..misc.enums import InterpolationType
=======
from ..limits.penalty import PenaltyType
>>>>>>> b51fec66


class AcadosInterface(SolverInterface):
    def __init__(self, ocp, **solver_options):
        if not isinstance(ocp.CX(), SX):
            raise RuntimeError("CasADi graph must be SX to be solved with ACADOS. Please set use_SX to True in OCP")

        super().__init__(ocp)

        # If Acados is installed using the acados_install.sh file, you probably can leave this to unset
        acados_path = ""
        if "acados_dir" in solver_options:
            acados_path = solver_options["acados_dir"]
        self.acados_ocp = AcadosOcp(acados_path=acados_path)
        self.acados_model = AcadosModel()

        if "cost_type" in solver_options:
            self.__set_cost_type(solver_options["cost_type"])
        else:
            self.__set_cost_type()

        if "constr_type" in solver_options:
            self.__set_constr_type(solver_options["constr_type"])
        else:
            self.__set_constr_type()

        self.lagrange_costs = SX()
        self.mayer_costs = SX()
        self.y_ref = []
        self.y_ref_end = []
        self.__acados_export_model(ocp)
        self.__prepare_acados(ocp)
        self.ocp_solver = None
        self.W = np.zeros((0, 0))
        self.W_e = np.zeros((0, 0))
        self.status = None
        self.out = {}

    def __acados_export_model(self, ocp):
        # Declare model variables
        x = ocp.nlp[0].X[0]
        u = ocp.nlp[0].U[0]
        p = ocp.nlp[0].p
        self.params = ocp.nlp[0].parameters_to_optimize

        x = vertcat(p, x)
        x_dot = SX.sym("x_dot", x.shape[0], x.shape[1])

        f_expl = vertcat([0] * ocp.nlp[0].np, ocp.nlp[0].dynamics_func(x[ocp.nlp[0].np :, :], u, p))
        f_impl = x_dot - f_expl

        self.acados_model.f_impl_expr = f_impl
        self.acados_model.f_expl_expr = f_expl
        self.acados_model.x = x
        self.acados_model.xdot = x_dot
        self.acados_model.u = u
        self.acados_model.con_h_expr = np.zeros((0, 0))
        self.acados_model.con_h_expr_e = np.zeros((0, 0))
        self.acados_model.p = []
        now = datetime.now()  # current date and time
        self.acados_model.name = f"model_{now.strftime('%Y_%m_%d_%H%M%S%f')[:-4]}"

    def __prepare_acados(self, ocp):
        if ocp.nb_phases > 1:
            raise NotImplementedError("More than 1 phase is not implemented yet with ACADOS backend")

        # set model
        self.acados_ocp.model = self.acados_model

        # set time
        self.acados_ocp.solver_options.tf = ocp.nlp[0].tf

        # set dimensions
        self.acados_ocp.dims.nx = ocp.nlp[0].nx + ocp.nlp[0].np
        self.acados_ocp.dims.nu = ocp.nlp[0].nu
        self.acados_ocp.dims.N = ocp.nlp[0].ns
        self.acados_ocp.dims.nh = len(ocp.nlp[0].g)

    def __set_constr_type(self, constr_type="BGH"):
        self.acados_ocp.constraints.constr_type = constr_type
        self.acados_ocp.constraints.constr_type_e = constr_type

    def __dispatch_bounds(self, ocp):
        all_g_bounds = Bounds(interpolation=InterpolationType.CONSTANT)
        for i in range(ocp.nb_phases):
            for g, G in enumerate(ocp.nlp[i].g):
                    all_g_bounds.concatenate(G[0]['bounds'])

        if isinstance(all_g_bounds.min, (SX, MX)) or isinstance(all_g_bounds.max, (SX, MX)):
            raise RuntimeError("Ipopt doesn't support SX/MX types in constraints bounds")
        return all_g_bounds

    def __set_constrs(self, ocp):
        # constraints handling in self.acados_ocp
        u_min = np.array(ocp.nlp[0].u_bounds.min)
        u_max = np.array(ocp.nlp[0].u_bounds.max)
        x_min = np.array(ocp.nlp[0].x_bounds.min)
        x_max = np.array(ocp.nlp[0].x_bounds.max)
        self.all_constr = SX()
        self.end_constr = SX()
        self.all_g_bounds = Bounds(interpolation=InterpolationType.CONSTANT)
        self.end_g_bounds = Bounds(interpolation=InterpolationType.CONSTANT)
        for i in range(ocp.nb_phases):
            for g, G in enumerate(ocp.nlp[i].g):
                if G[0]["constraint"].node[0].value == 'all':
                    self.all_constr = vertcat(self.all_constr, G[0]["val"].reshape((-1, 1)))
                    self.all_g_bounds.concatenate(G[0]['bounds'])
                    if len(G) > ocp.nlp[0].ns:
                        self.end_constr = vertcat(self.end_constr, G[0]["val"].reshape((-1, 1)))
                        self.end_g_bounds.concatenate(G[0]['bounds'])

                elif G[0]["constraint"].node[0].value == 'end':
                    self.end_constr = vertcat(self.end_constr, G[0]["val"].reshape((-1, 1)))
                    self.end_g_bounds.concatenate(G[0]['bounds'])
                else:
                    RuntimeError(
                        'Acados solver only handles constraints on all or last node.'
                    )

        if not np.all(np.all(u_min.T == u_min.T[0, :], axis=0)):
            raise NotImplementedError("u_bounds min must be the same at each shooting point with ACADOS")
        if not np.all(np.all(u_max.T == u_max.T[0, :], axis=0)):
            raise NotImplementedError("u_bounds max must be the same at each shooting point with ACADOS")

        if (
            not np.isfinite(u_min).all()
            or not np.isfinite(x_min).all()
            or not np.isfinite(u_max).all()
            or not np.isfinite(x_max).all()
        ):
            raise NotImplementedError(
                "u_bounds and x_bounds cannot be set to infinity in ACADOS. Consider changing it"
                "to a big value instead."
            )
        ## TODO: implement constraints in g
        # setup state constraints
        self.x_bound_max = np.ndarray((self.acados_ocp.dims.nx, 3))
        self.x_bound_min = np.ndarray((self.acados_ocp.dims.nx, 3))
        param_bounds_max = []
        param_bounds_min = []

        if self.params:
            param_bounds_max = np.concatenate([self.params[key]["bounds"].max for key in self.params.keys()])[:, 0]
            param_bounds_min = np.concatenate([self.params[key]["bounds"].min for key in self.params.keys()])[:, 0]

        for i in range(3):
            self.x_bound_max[:, i] = np.concatenate((param_bounds_max, np.array(ocp.nlp[0].x_bounds.max[:, i])))
            self.x_bound_min[:, i] = np.concatenate((param_bounds_min, np.array(ocp.nlp[0].x_bounds.min[:, i])))

        # setup control constraints
        self.acados_ocp.constraints.lbu = np.array(ocp.nlp[0].u_bounds.min[:, 0])
        self.acados_ocp.constraints.ubu = np.array(ocp.nlp[0].u_bounds.max[:, 0])
        self.acados_ocp.constraints.idxbu = np.array(range(self.acados_ocp.dims.nu))
        self.acados_ocp.dims.nbu = self.acados_ocp.dims.nu

        # initial state constraints
        self.acados_ocp.constraints.lbx_0 = self.x_bound_min[:, 0]
        self.acados_ocp.constraints.ubx_0 = self.x_bound_max[:, 0]
        self.acados_ocp.constraints.idxbx_0 = np.array(range(self.acados_ocp.dims.nx))
        self.acados_ocp.dims.nbx_0 = self.acados_ocp.dims.nx

        # setup path state constraints
        self.acados_ocp.constraints.Jbx = np.eye(self.acados_ocp.dims.nx)
        self.acados_ocp.constraints.lbx = self.x_bound_min[:, 1]
        self.acados_ocp.constraints.ubx = self.x_bound_max[:, 1]
        self.acados_ocp.constraints.idxbx = np.array(range(self.acados_ocp.dims.nx))
        self.acados_ocp.dims.nbx = self.acados_ocp.dims.nx

        # setup terminal state constraints
        self.acados_ocp.constraints.Jbx_e = np.eye(self.acados_ocp.dims.nx)
        self.acados_ocp.constraints.lbx_e = self.x_bound_min[:, -1]
        self.acados_ocp.constraints.ubx_e = self.x_bound_max[:, -1]
        self.acados_ocp.constraints.idxbx_e = np.array(range(self.acados_ocp.dims.nx))
        self.acados_ocp.dims.nbx_e = self.acados_ocp.dims.nx

        # setup algebraic constraint
        self.acados_ocp.constraints.lh = np.array(self.g_bounds.min[:, 0])
        self.acados_ocp.constraints.uh = np.array(self.g_bounds.max[:, 0])
        # self.acados_ocp.constraints.idxsh = np.array(range(self.acados_ocp.dims.nh))

        # setup terminal algebraic constraint
        self.acados_ocp.constraints.lh_e = np.array(self.g_bounds.min[:, -1])
        self.acados_ocp.constraints.uh_e = np.array(self.g_bounds.max[:, -1])
        self.acados_ocp.constraints.idxsh_e = np.array(range(self.acados_ocp.dims.nh))

    def __set_cost_type(self, cost_type="NONLINEAR_LS"):
        self.acados_ocp.cost.cost_type = cost_type
        self.acados_ocp.cost.cost_type_e = cost_type

    def __set_costs(self, ocp):

        if ocp.nb_phases != 1:
            raise NotImplementedError("ACADOS with more than one phase is not implemented yet.")
        # costs handling in self.acados_ocp
        self.y_ref = []
        self.y_ref_end = []
        self.lagrange_costs = SX()
        self.mayer_costs = SX()
        self.W = np.zeros((0, 0))
        self.W_e = np.zeros((0, 0))
        ctrl_objs = [
            PenaltyType.MINIMIZE_TORQUE,
            PenaltyType.MINIMIZE_MUSCLES_CONTROL,
            PenaltyType.MINIMIZE_ALL_CONTROLS,
        ]
        state_objs = [
            PenaltyType.MINIMIZE_STATE,
        ]

        if self.acados_ocp.cost.cost_type == "LINEAR_LS":
            self.Vu = np.array([], dtype=np.int64).reshape(0, ocp.nlp[0].nu)
            self.Vx = np.array([], dtype=np.int64).reshape(0, ocp.nlp[0].nx)
            self.Vxe = np.array([], dtype=np.int64).reshape(0, ocp.nlp[0].nx)
            for i in range(ocp.nb_phases):
                for j, J in enumerate(ocp.nlp[i].J):
                    if J[0]["objective"].type.get_type() == ObjectiveFunction.LagrangeFunction:
                        if J[0]["objective"].type.value[0] in ctrl_objs:
                            index = (
                                J[0]["objective"].index if J[0]["objective"].index else list(np.arange(ocp.nlp[0].nu))
                            )
                            vu = np.zeros(ocp.nlp[0].nu)
                            vu[index] = 1.0
                            self.Vu = np.vstack((self.Vu, np.diag(vu)))
                            self.Vx = np.vstack((self.Vx, np.zeros((ocp.nlp[0].nu, ocp.nlp[0].nx))))
                            self.W = linalg.block_diag(self.W, np.diag([J[0]["objective"].weight] * ocp.nlp[0].nu))
                            if J[0]["target"] is not None:
                                y_tp = np.zeros((ocp.nlp[0].nu, 1))
                                y_ref_tp = []
                                for J_tp in J:
                                    y_tp[index] = J_tp["target"].T.reshape((-1, 1))
                                    y_ref_tp.append(y_tp)
                                self.y_ref.append(y_ref_tp)
                            else:
                                self.y_ref.append([np.zeros((ocp.nlp[0].nu, 1)) for J_tp in J])
                        elif J[0]["objective"].type.value[0] in state_objs:
                            index = (
                                J[0]["objective"].index if J[0]["objective"].index else list(np.arange(ocp.nlp[0].nx))
                            )
                            vx = np.zeros(ocp.nlp[0].nx)
                            vx[index] = 1.0
                            self.Vx = np.vstack((self.Vx, np.diag(vx)))
                            self.Vu = np.vstack((self.Vu, np.zeros((ocp.nlp[0].nx, ocp.nlp[0].nu))))
                            self.W = linalg.block_diag(self.W, np.diag([J[0]["objective"].weight] * ocp.nlp[0].nx))
                            if J[0]["target"] is not None:
                                y_ref_tp = []
                                for J_tp in J:
                                    y_tp = np.zeros((ocp.nlp[0].nx, 1))
                                    y_tp[index] = J_tp["target"].T.reshape((-1, 1))
                                    y_ref_tp.append(y_tp)
                                self.y_ref.append(y_ref_tp)
                            else:
                                self.y_ref.append([np.zeros((ocp.nlp[0].nx, 1)) for J_tp in J])
                        else:
                            raise RuntimeError(
                                f"{J[0]['objective'].type.name} is an incompatible objective term with "
                                f"LINEAR_LS cost type"
                            )

                        # Deal with last node to match ipopt formulation
                        if J[0]["objective"].node[0].value == "all" and len(J) > ocp.nlp[0].ns:
                            index = (
                                J[0]["objective"].index if J[0]["objective"].index else list(np.arange(ocp.nlp[0].nx))
                            )
                            vxe = np.zeros(ocp.nlp[0].nx)
                            vxe[index] = 1.0
                            self.Vxe = np.vstack((self.Vxe, np.diag(vxe)))
                            self.W_e = linalg.block_diag(self.W_e, np.diag([J[0]["objective"].weight] * ocp.nlp[0].nx))
                            if J[0]["target"] is not None:
                                y_tp = np.zeros((ocp.nlp[0].nx, 1))
                                y_tp[index] = J[-1]["target"].T.reshape((-1, 1))
                                self.y_ref_end.append(y_tp)
                            else:
                                self.y_ref_end.append(np.zeros((ocp.nlp[0].nx, 1)))

                    elif J[0]["objective"].type.get_type() == ObjectiveFunction.MayerFunction:
                        if J[0]["objective"].type.value[0] in state_objs:
                            index = (
                                J[0]["objective"].index if J[0]["objective"].index else list(np.arange(ocp.nlp[0].nx))
                            )
                            vxe = np.zeros(ocp.nlp[0].nx)
                            vxe[index] = 1.0
                            self.Vxe = np.vstack((self.Vxe, np.diag(vxe)))
                            self.W_e = linalg.block_diag(self.W_e, np.diag([J[0]["objective"].weight] * ocp.nlp[0].nx))
                            if J[0]["target"] is not None:
                                y_tp = np.zeros((ocp.nlp[0].nx, 1))
                                y_tp[index] = J[-1]["target"].T.reshape((-1, 1))
                                self.y_ref_end.append(y_tp)
                            else:
                                self.y_ref_end.append(np.zeros((ocp.nlp[0].nx, 1)))
                        else:
                            raise RuntimeError(
                                f"{J[0]['objective'].type.name} is an incompatible objective term "
                                f"with LINEAR_LS cost type"
                            )

                    else:
                        raise RuntimeError("The objective function is not Lagrange nor Mayer.")

                if self.params:
                    raise RuntimeError("Params not yet handled with LINEAR_LS cost type")

            # Set costs
            self.acados_ocp.cost.Vx = self.Vx if self.Vx.shape[0] else np.zeros((0, 0))
            self.acados_ocp.cost.Vu = self.Vu if self.Vu.shape[0] else np.zeros((0, 0))
            self.acados_ocp.cost.Vx_e = self.Vxe if self.Vxe.shape[0] else np.zeros((0, 0))

            # Set dimensions
            self.acados_ocp.dims.ny = sum([len(data[0]) for data in self.y_ref])
            self.acados_ocp.dims.ny_e = sum([len(data) for data in self.y_ref_end])

            # Set weight
            self.acados_ocp.cost.W = self.W
            self.acados_ocp.cost.W_e = self.W_e

            # Set target shape
            self.acados_ocp.cost.yref = np.zeros((self.acados_ocp.cost.W.shape[0],))
            self.acados_ocp.cost.yref_e = np.zeros((self.acados_ocp.cost.W_e.shape[0],))

        elif self.acados_ocp.cost.cost_type == "NONLINEAR_LS":
            for i in range(ocp.nb_phases):
                for j, J in enumerate(ocp.nlp[i].J):
                    if J[0]["objective"].type.get_type() == ObjectiveFunction.LagrangeFunction:
                        self.lagrange_costs = vertcat(self.lagrange_costs, J[0]["val"].reshape((-1, 1)))
                        self.W = linalg.block_diag(self.W, np.diag([J[0]["objective"].weight] * J[0]["val"].numel()))
                        if J[0]["target"] is not None:
                            self.y_ref.append([J_tp["target"].T.reshape((-1, 1)) for J_tp in J])
                        else:
                            self.y_ref.append([np.zeros((J_tp["val"].numel(), 1)) for J_tp in J])
                        if J[0]["objective"].node[0].value == "all" and len(J) > ocp.nlp[0].ns:
                            mayer_func_tp = Function(f"cas_mayer_func_{i}_{j}", [ocp.nlp[i].X[-1]], [J[0]["val"]])
                            self.W_e = linalg.block_diag(
                                self.W_e, np.diag([J[0]["objective"].weight] * J[0]["val"].numel())
                            )
                            self.mayer_costs = vertcat(
                                self.mayer_costs, mayer_func_tp(ocp.nlp[i].X[0]).reshape((-1, 1))
                            )
                            if J[0]["target"] is not None:
                                self.y_ref_end.append(J[-1]["target"].T.reshape((-1, 1)))
                            else:
                                self.y_ref_end.append(np.zeros((J[-1]["val"].numel(), 1)))
                    # Deal with last node to match ipopt formulation
                    elif J[0]["objective"].type.get_type() == ObjectiveFunction.MayerFunction:
                        mayer_func_tp = Function(f"cas_mayer_func_{i}_{j}", [ocp.nlp[i].X[-1]], [J[0]["val"]])
                        self.W_e = linalg.block_diag(
                            self.W_e, np.diag([J[0]["objective"].weight] * J[0]["val"].numel())
                        )
                        self.mayer_costs = vertcat(self.mayer_costs, mayer_func_tp(ocp.nlp[i].X[0]).reshape((-1, 1)))
                        if J[0]["target"] is not None:
                            self.y_ref_end.append(J[0]["target"].T.reshape((-1, 1)))
                        else:
                            self.y_ref_end.append(np.zeros((J[0]["val"].numel(), 1)))

                    else:
                        raise RuntimeError("The objective function is not Lagrange nor Mayer.")

                # parameter as mayer function
                # IMPORTANT: it is considered that only parameters are stored in ocp.J, for now.
                if self.params:
                    for j, J in enumerate(ocp.J):
                        mayer_func_tp = Function(f"cas_J_mayer_func_{i}_{j}", [ocp.nlp[i].X[-1]], [J[0]["val"]])
                        self.W_e = linalg.block_diag(
                            self.W_e, np.diag(([J[0]["objective"].weight] * J[0]["val"].numel()))
                        )
                        self.mayer_costs = vertcat(self.mayer_costs, mayer_func_tp(ocp.nlp[i].X[0]).reshape((-1, 1)))
                        if J[0]["target"] is not None:
                            self.y_ref_end.append([J[0]["target"].T.reshape((-1, 1))])
                        else:
                            self.y_ref_end.append([np.zeros((J[0]["val"].numel(), 1))])

            # Set costs
            self.acados_ocp.model.cost_y_expr = self.lagrange_costs if self.lagrange_costs.numel() else SX(1, 1)
            self.acados_ocp.model.cost_y_expr_e = self.mayer_costs if self.mayer_costs.numel() else SX(1, 1)

            # Set dimensions
            self.acados_ocp.dims.ny = self.acados_ocp.model.cost_y_expr.shape[0]
            self.acados_ocp.dims.ny_e = self.acados_ocp.model.cost_y_expr_e.shape[0]

            # Set weight
            self.acados_ocp.cost.W = np.zeros((1, 1)) if self.W.shape == (0, 0) else self.W
            self.acados_ocp.cost.W_e = np.zeros((1, 1)) if self.W_e.shape == (0, 0) else self.W_e

            # Set target shape
            self.acados_ocp.cost.yref = np.zeros((self.acados_ocp.cost.W.shape[0],))
            self.acados_ocp.cost.yref_e = np.zeros((self.acados_ocp.cost.W_e.shape[0],))

        elif self.acados_ocp.cost.cost_type == "EXTERNAL":
            raise RuntimeError("EXTERNAL is not interfaced yet, please use NONLINEAR_LS")

        else:
            raise RuntimeError("Available acados cost type: 'LINEAR_LS', 'NONLINEAR_LS' and 'EXTERNAL'.")

    def __update_solver(self):
        param_init = []
        for n in range(self.acados_ocp.dims.N):
            if self.y_ref:
                self.ocp_solver.cost_set(n, "yref", np.vstack([data[n] for data in self.y_ref])[:, 0])
            # check following line
            # self.ocp_solver.cost_set(n, "W", self.W)

            if self.params:
                param_init = np.concatenate(
                    [self.params[key]["initial_guess"].init.evaluate_at(n) for key in self.params.keys()]
                )

            self.ocp_solver.set(n, "x", np.concatenate((param_init, self.ocp.nlp[0].x_init.init.evaluate_at(n))))
            self.ocp_solver.set(n, "u", self.ocp.nlp[0].u_init.init.evaluate_at(n))
            self.ocp_solver.constraints_set(n, "lbu", self.ocp.nlp[0].u_bounds.min[:, 0])
            self.ocp_solver.constraints_set(n, "ubu", self.ocp.nlp[0].u_bounds.max[:, 0])
            if n == 0:
                self.ocp_solver.constraints_set(n, "lbx", self.x_bound_min[:, 0])
                self.ocp_solver.constraints_set(n, "ubx", self.x_bound_max[:, 0])
            else:
                self.ocp_solver.constraints_set(n, "lbx", self.x_bound_min[:, 1])
                self.ocp_solver.constraints_set(n, "ubx", self.x_bound_max[:, 1])

        if self.y_ref_end:
            if len(self.y_ref_end) == 1:
                self.ocp_solver.cost_set(self.acados_ocp.dims.N, "yref", np.array(self.y_ref_end[0])[:, 0])
            else:
                self.ocp_solver.cost_set(
                    self.acados_ocp.dims.N, "yref", np.concatenate([data for data in self.y_ref_end])[:, 0]
                )
            # check following line
            # self.ocp_solver.cost_set(self.acados_ocp.dims.N, "W", self.W_e)
        self.ocp_solver.constraints_set(self.acados_ocp.dims.N, "lbx", self.x_bound_min[:, -1])
        self.ocp_solver.constraints_set(self.acados_ocp.dims.N, "ubx", self.x_bound_max[:, -1])

        if self.ocp.nlp[0].x_init.init.shape[1] == self.acados_ocp.dims.N + 1:
            if self.params:
                self.ocp_solver.set(
                    self.acados_ocp.dims.N,
                    "x",
                    np.concatenate(
                        (
                            np.concatenate([self.params[key]["initial_guess"].init for key in self.params.keys()])[
                                :, 0
                            ],
                            self.ocp.nlp[0].x_init.init[:, self.acados_ocp.dims.N],
                        )
                    ),
                )
            else:
                self.ocp_solver.set(self.acados_ocp.dims.N, "x", self.ocp.nlp[0].x_init.init[:, self.acados_ocp.dims.N])

    def configure(self, options):
        if "acados_dir" in options:
            del options["acados_dir"]
        if "cost_type" in options:
            del options["cost_type"]
        if self.ocp_solver is None:
            self.acados_ocp.solver_options.qp_solver = "PARTIAL_CONDENSING_HPIPM"  # FULL_CONDENSING_QPOASES
            self.acados_ocp.solver_options.hessian_approx = "GAUSS_NEWTON"
            self.acados_ocp.solver_options.integrator_type = "IRK"
            self.acados_ocp.solver_options.nlp_solver_type = "SQP"

            self.acados_ocp.solver_options.nlp_solver_tol_comp = 1e-06
            self.acados_ocp.solver_options.nlp_solver_tol_eq = 1e-06
            self.acados_ocp.solver_options.nlp_solver_tol_ineq = 1e-06
            self.acados_ocp.solver_options.nlp_solver_tol_stat = 1e-06
            self.acados_ocp.solver_options.nlp_solver_max_iter = 200
            self.acados_ocp.solver_options.sim_method_newton_iter = 5
            self.acados_ocp.solver_options.sim_method_num_stages = 4
            self.acados_ocp.solver_options.sim_method_num_steps = 1
            self.acados_ocp.solver_options.print_level = 1
            for key in options:
                setattr(self.acados_ocp.solver_options, key, options[key])
        else:
            available_options = [
                "nlp_solver_tol_comp",
                "nlp_solver_tol_eq",
                "nlp_solver_tol_ineq",
                "nlp_solver_tol_stat",
            ]
            for key in options:
                if key in available_options:
                    short_key = key[11:]
                    self.ocp_solver.options_set(short_key, options[key])
                else:
                    raise RuntimeError(
                        f"[ACADOS] Only editable solver options after solver creation are :\n {available_options}"
                    )

    def get_iterations(self):
        raise NotImplementedError("return_iterations is not implemented yet with ACADOS backend")

    def online_optim(self, ocp):
        raise NotImplementedError("online_optim is not implemented yet with ACADOS backend")

    def get_optimized_value(self):
        ns = self.acados_ocp.dims.N
        nx = self.acados_ocp.dims.nx
        nq = self.ocp.nlp[0].q.shape[0]
        nparams = self.ocp.nlp[0].np
        acados_x = np.array([self.ocp_solver.get(i, "x") for i in range(ns + 1)]).T
        acados_p = acados_x[:nparams, :]
        acados_q = acados_x[nparams : nq + nparams, :]
        acados_qdot = acados_x[nq + nparams : nx, :]
        acados_u = np.array([self.ocp_solver.get(i, "u") for i in range(ns)]).T

        out = {
            "qqdot": acados_x,
            "x": [],
            "u": acados_u,
            "time_tot": self.ocp_solver.get_stats("time_tot")[0],
            "iter": self.ocp_solver.get_stats("sqp_iter")[0],
            "status": self.status,
        }
        for i in range(ns):
            out["x"] = vertcat(out["x"], acados_q[:, i])
            out["x"] = vertcat(out["x"], acados_qdot[:, i])
            out["x"] = vertcat(out["x"], acados_u[:, i])

        out["x"] = vertcat(out["x"], acados_q[:, ns])
        out["x"] = vertcat(out["x"], acados_qdot[:, ns])
        out["x"] = vertcat(acados_p[:, 0], out["x"])
        self.out["sol"] = out
        out = []
        for key in self.out.keys():
            out.append(self.out[key])
        return out[0] if len(out) == 1 else out

    def solve(self):
        # Populate costs and constrs vectors
        self.__set_costs(self.ocp)
        self.__set_constrs(self.ocp)
        if self.ocp_solver is None:
            self.ocp_solver = AcadosOcpSolver(self.acados_ocp, json_file="acados_ocp.json")
        self.__update_solver()
        self.status = self.ocp_solver.solve()
        self.get_optimized_value()
        return self<|MERGE_RESOLUTION|>--- conflicted
+++ resolved
@@ -2,21 +2,13 @@
 
 import numpy as np
 from scipy import linalg
-<<<<<<< HEAD
 from casadi import SX, vertcat, sum1, Function, MX
-=======
-from casadi import SX, vertcat, Function
->>>>>>> b51fec66
 from acados_template import AcadosModel, AcadosOcp, AcadosOcpSolver
 
 from .solver_interface import SolverInterface
 from ..limits.objective_functions import ObjectiveFunction
-<<<<<<< HEAD
 from ..limits.path_conditions import Bounds
 from ..misc.enums import InterpolationType
-=======
-from ..limits.penalty import PenaltyType
->>>>>>> b51fec66
 
 
 class AcadosInterface(SolverInterface):
