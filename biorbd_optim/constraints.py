--- conflicted
+++ resolved
@@ -20,14 +20,11 @@
 
         MARKERS_TO_MATCH = 0
         ALIGN_WITH_CUSTOM_RT = 1
-<<<<<<< HEAD
         PROJECTION_ON_PLANE = 2
-=======
-        TRACK_Q = 2
->>>>>>> 14ed51e7
-        PROPORTIONAL_Q = 3
-        PROPORTIONAL_CONTROL = 4
-        CONTACT_FORCE_GREATER_THAN = 5
+        TRACK_Q = 3
+        PROPORTIONAL_Q = 4
+        PROPORTIONAL_CONTROL = 5
+        CONTACT_FORCE_GREATER_THAN = 6
         # TODO: PAUL = Add lesser than
         # TODO: PAUL = Add frictional cone
 
@@ -73,13 +70,11 @@
             elif _type == Constraint.Type.ALIGN_WITH_CUSTOM_RT:
                 Constraint.__align_with_custom_rt(ocp, nlp, x, **constraint)
 
-<<<<<<< HEAD
             elif _type == Constraint.Type.PROJECTION_ON_PLANE:
-                Constraint.__projectionOnPlaneConstraint(ocp, nlp, x, **constraint)
-=======
+                Constraint.__projection_on_plane_constraint(ocp, nlp, x, **constraint)
+
             elif _type == Constraint.Type.TRACK_Q:
                 Constraint.__q_to_match(ocp, nlp, t, x, **constraint)
->>>>>>> 14ed51e7
 
             elif _type == Constraint.Type.PROPORTIONAL_Q:
                 Constraint.__proportional_variable(ocp, nlp, x, **constraint)
@@ -191,8 +186,7 @@
                 ocp.g_bounds.max.append(0)
 
     @staticmethod
-<<<<<<< HEAD
-    def __projectionOnPlaneConstraint(ocp, nlp, X, marker, segment, axes):
+    def __projection_on_plane_constraint(ocp, nlp, X, marker, segment, axes):
         if not isinstance(axes, (tuple, list)):
             axes = (axes,)
 
@@ -207,8 +201,10 @@
 
             for axe in axes:
                 ocp.g = vertcat(ocp.g, n_seg[axe, 0])
-
-=======
+                ocp.g_bounds.min.append(0)
+                ocp.g_bounds.max.append(0)
+
+    @staticmethod
     def __q_to_match(ocp, nlp, t, x, data_to_track, states_idx=()):
         states_idx = Constraint.__check_var_size(states_idx, nlp["nx"], "state_idx")
         data_to_track = Constraint.__check_tracking_data_size(data_to_track, [nlp["ns"] + 1, len(states_idx)])
@@ -216,7 +212,6 @@
         for idx, v in enumerate(horzsplit(x, 1)):
             ocp.g = vertcat(ocp.g, v[states_idx] - data_to_track[t[idx], states_idx])
             for _ in states_idx:
->>>>>>> 14ed51e7
                 ocp.g_bounds.min.append(0)
                 ocp.g_bounds.max.append(0)
 
