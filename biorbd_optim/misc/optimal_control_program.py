--- conflicted
+++ resolved
@@ -725,7 +725,7 @@
             file_path = file_path + ".bo"
         elif ext != ".bo":
             raise RuntimeError(f"Incorrect extension({ext}), it should be (.bo) or (.bob) if you use save_get_data.")
-        dico = {"ocp_initilializer": self.original_values, "sol": sol, "versions": self.version}
+        dico = {"ocp_initializer": self.original_values, "sol": sol, "versions": self.version}
         if sol_iterations is not None:
             dico["sol_iterations"] = sol_iterations
 
@@ -737,13 +737,9 @@
             file_path = file_path + ".bob"
         elif ext != ".bob":
             raise RuntimeError(f"Incorrect extension({ext}), it should be (.bob) or (.bo) if you use save.")
-<<<<<<< HEAD
+
         dico = {"data": Data.get_data(self, sol["x"], **parameters)}
         if sol_iterations is not None:
-=======
-        dict = {"data": Data.get_data(self, sol, **parameters)}
-        if sol_iterations != None:
->>>>>>> 2aa43850
             get_data_sol_iterations = []
             for sol_iter in sol_iterations:
                 get_data_sol_iterations.append(Data.get_data(self, sol_iter, **parameters))
