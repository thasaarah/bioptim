from math import inf
from copy import copy
import pickle
import os

import biorbd
import casadi
from casadi import MX, vertcat

from .enums import OdeSolver
<<<<<<< HEAD
from .mapping import BidirectionalMapping
from .path_conditions import Bounds, InitialConditions
from .constraints import ConstraintFunction
=======
from .mapping import Mapping, BidirectionalMapping
from .path_conditions import Bounds, InitialConditions, InterpolationType
from .constraints import Constraint, ConstraintFunction
>>>>>>> ef3b080a
from .objective_functions import Objective, ObjectiveFunction
from .plot import OnlineCallback
from .integrator import RK4
from .biorbd_interface import BiorbdInterface
from .__version__ import __version__


class OptimalControlProgram:
    """
    Constructor calls __prepare_dynamics and __define_multiple_shooting_nodes methods.

    To solve problem you have to call : OptimalControlProgram().solve()
    """

    def __init__(
        self,
        biorbd_model,
        problem_type,
        number_shooting_points,
        phase_time,
        X_init,
        U_init,
        X_bounds,
        U_bounds,
        objective_functions=(),
        constraints=(),
        external_forces=(),
        ode_solver=OdeSolver.RK,
        all_generalized_mapping=None,
        q_mapping=None,
        q_dot_mapping=None,
        tau_mapping=None,
        plot_mappings=None,
        is_cyclic_objective=False,
        is_cyclic_constraint=False,
        show_online_optim=False,
    ):
        """
        Prepare CasADi to solve a problem, defines some parameters, dynamic problem and ode solver.
        Defines also all constraints including continuity constraints.
        Defines the sum of all objective functions weight.

        :param biorbd_model: Biorbd model loaded from the biorbd.Model() function
        :param problem_type: A selected method handler of the class problem_type.ProblemType.
        :param ode_solver: Name of chosen ode, available in OdeSolver enum class.
        :param number_shooting_points: Subdivision number.
        :param phase_time: Simulation time in seconds.
        :param objective_functions: Tuple of tuple of objectives functions handler's and weights.
        :param X_bounds: Instance of the class Bounds.
        :param U_bounds: Instance of the class Bounds.
        :param constraints: Tuple of constraints, instant (which node(s)) and tuple of geometric structures used.
        """

        if isinstance(biorbd_model, str):
            biorbd_model = [biorbd.Model(biorbd_model)]
        elif isinstance(biorbd_model, biorbd.biorbd.Model):
            biorbd_model = [biorbd_model]
        elif isinstance(biorbd_model, (list, tuple)):
            biorbd_model = [biorbd.Model(m) if isinstance(m, str) else m for m in biorbd_model]
        else:
            raise RuntimeError("biorbd_model must either be a string or an instance of biorbd.Model()")
        self.version = {"casadi": casadi.__version__, "biorbd": biorbd.__version__, "biorbd_optim": __version__}

        biorbd_model_path = [m.path().relativePath().to_string() for m in biorbd_model]
        self.original_values = {
            "biorbd_model": biorbd_model_path,
            "problem_type": problem_type,
            "number_shooting_points": number_shooting_points,
            "phase_time": phase_time,
            "X_init": X_init,
            "U_init": U_init,
            "X_bounds": X_bounds,
            "U_bounds": U_bounds,
            "objective_functions": objective_functions,
            "constraints": constraints,
            # "external_forces": external_forces,
            "ode_solver": ode_solver,
            "all_generalized_mapping": all_generalized_mapping,
            "q_mapping": q_mapping,
            "q_dot_mapping": q_dot_mapping,
            "tau_mapping": tau_mapping,
            "is_cyclic_objective": is_cyclic_objective,
            "is_cyclic_constraint": is_cyclic_constraint,
            "show_online_optim": show_online_optim,
        }

        self.nb_phases = len(biorbd_model)
        self.nlp = [{} for _ in range(self.nb_phases)]
        self.__add_to_nlp("model", biorbd_model, False)
        self.__add_to_nlp("phase_idx", [i for i in range(self.nb_phases)], False)

        # Prepare some variables
        self.__init_penality(constraints, "constraints")
        self.__init_penality(objective_functions, "objective_functions")

        # Define some aliases
        self.__add_to_nlp("ns", number_shooting_points, False)
        for nlp in self.nlp:
            if nlp["ns"] < 1:
                raise RuntimeError("Number of shooting points must be at least 1")
        self.initial_phase_time = phase_time
        phase_time, initial_time_guess, time_min, time_max = self.__init_phase_time(phase_time)
        self.__add_to_nlp("tf", phase_time, False)
        self.__add_to_nlp("t0", [0] + [nlp["tf"] for i, nlp in enumerate(self.nlp) if i != len(self.nlp) - 1], False)
        self.__add_to_nlp(
            "dt", [self.nlp[i]["tf"] / max(self.nlp[i]["ns"], 1) for i in range(self.nb_phases)], False,
        )
        self.is_cyclic_constraint = is_cyclic_constraint
        self.is_cyclic_objective = is_cyclic_objective

        # External forces
        if external_forces != ():
            external_forces = BiorbdInterface.convert_array_to_external_forces(external_forces)
            self.__add_to_nlp("external_forces", external_forces, False)

        # Compute problem size
        if all_generalized_mapping is not None:
            if q_mapping is not None or q_dot_mapping is not None or tau_mapping is not None:
                raise RuntimeError("all_generalized_mapping and a specified mapping cannot be used alongside")
            q_mapping = q_dot_mapping = tau_mapping = all_generalized_mapping
        self.__add_to_nlp("q_mapping", q_mapping, q_mapping is None, BidirectionalMapping)
        self.__add_to_nlp("q_dot_mapping", q_dot_mapping, q_dot_mapping is None, BidirectionalMapping)
        self.__add_to_nlp("tau_mapping", tau_mapping, tau_mapping is None, BidirectionalMapping)
        plot_mappings = plot_mappings if plot_mappings is not None else {}
        reshaped_plot_mappings = []
        for i in range(self.nb_phases):
            reshaped_plot_mappings.append({})
            for key in plot_mappings:
                reshaped_plot_mappings[i][key] = plot_mappings[key][i]
        self.__add_to_nlp("plot_mappings", reshaped_plot_mappings, False)
        self.__add_to_nlp("problem_type", problem_type, False)
        for i in range(self.nb_phases):
            self.nlp[i]["problem_type"](self.nlp[i])

        # Prepare path constraints
        self.__add_to_nlp("X_bounds", X_bounds, False)
        self.__add_to_nlp("U_bounds", U_bounds, False)
        for i in range(self.nb_phases):
            self.nlp[i]["X_bounds"].check_and_adjust_dimensions(self.nlp[i]["nx"], self.nlp[i]["ns"])
            self.nlp[i]["U_bounds"].check_and_adjust_dimensions(self.nlp[i]["nu"], self.nlp[i]["ns"] - 1)

        # Prepare initial guesses
        self.__add_to_nlp("X_init", X_init, False)
        self.__add_to_nlp("U_init", U_init, False)
        for i in range(self.nb_phases):
            self.nlp[i]["X_init"].check_and_adjust_dimensions(self.nlp[i]["nx"], self.nlp[i]["ns"])
            self.nlp[i]["U_init"].check_and_adjust_dimensions(self.nlp[i]["nu"], self.nlp[i]["ns"] - 1)

        # Variables and constraint for the optimization program
        self.V = []
        self.V_bounds = Bounds(interpolation_type=InterpolationType.CONSTANT)
        self.V_init = InitialConditions(interpolation_type=InterpolationType.CONSTANT)
        for i in range(self.nb_phases):
            self.__define_multiple_shooting_nodes_per_phase(self.nlp[i], i)

        # Declare the parameters to optimize
        self.param_to_optimize = {}
        self.__define_variable_time(initial_time_guess, time_min, time_max)

        # Define dynamic problem
        self.__add_to_nlp("ode_solver", ode_solver, True)
        for i in range(self.nb_phases):
            if self.nlp[0]["nx"] != self.nlp[i]["nx"] or self.nlp[0]["nu"] != self.nlp[i]["nu"]:
                raise RuntimeError("Dynamics with different nx or nu is not supported yet")
            self.__prepare_dynamics(self.nlp[i])

        # Prepare constraints
        self.g = []
        self.g_bounds = Bounds(interpolation_type=InterpolationType.CONSTANT)
        ConstraintFunction.continuity_constraint(self)
        if len(constraints) > 0:
            for i in range(self.nb_phases):
                ConstraintFunction.add(self, self.nlp[i])

        # Objective functions
        self.J = 0
        if len(objective_functions) > 0:
            for i in range(self.nb_phases):
                ObjectiveFunction.add(self, self.nlp[i])

        if show_online_optim:
            self.show_online_optim_callback = OnlineCallback(self)
        else:
            self.show_online_optim_callback = None

    def __add_to_nlp(self, param_name, param, duplicate_if_size_is_one, _type=None):
        if isinstance(param, (list, tuple)):
            if len(param) != self.nb_phases:
                raise RuntimeError(
                    f"{param_name} size({len(param)}) does not correspond to the number of phases({self.nb_phases})."
                )
            else:
                for i in range(self.nb_phases):
                    self.nlp[i][param_name] = param[i]
        else:
            if self.nb_phases == 1:
                self.nlp[0][param_name] = param
            else:
                if duplicate_if_size_is_one:
                    for i in range(self.nb_phases):
                        self.nlp[i][param_name] = param
                else:
                    raise RuntimeError(f"{param_name} must be a list or tuple when number of phase is not equal to 1")

        if _type is not None:
            for nlp in self.nlp:
                if nlp[param_name] is not None and not isinstance(nlp[param_name], _type):
                    raise RuntimeError(f"Parameter {param_name} must be a {str(_type)}")

    def __prepare_dynamics(self, nlp):
        """
        Builds CasaDI dynamics function.
        :param dynamics_func: A selected method handler of the class dynamics.Dynamics.
        :param ode_solver: Name of chosen ode, available in OdeSolver enum class.
        """

        dynamics = nlp["dynamics_func"]
        ode_opt = {"t0": 0, "tf": nlp["dt"]}
        if nlp["ode_solver"] == OdeSolver.RK or nlp["ode_solver"] == OdeSolver.COLLOCATION:
            ode_opt["number_of_finite_elements"] = 5

        ode = {"x": nlp["x"], "p": nlp["u"], "ode": dynamics(nlp["x"], nlp["u"])}
        nlp["dynamics"] = []
        if nlp["ode_solver"] == OdeSolver.RK:
            ode_opt["idx"] = 0
            ode["ode"] = dynamics
            if "external_forces" in nlp:
                for idx in range(len(nlp["external_forces"])):
                    ode_opt["idx"] = idx
                    nlp["dynamics"].append(RK4(ode, ode_opt))
            else:
                nlp["dynamics"].append(RK4(ode, ode_opt))
        elif nlp["ode_solver"] == OdeSolver.COLLOCATION:
            if isinstance(nlp["tf"], casadi.MX):
                raise RuntimeError("OdeSolver.COLLOCATION cannot be used while optimizing the time parameter")
            if "external_forces" in nlp:
                raise RuntimeError("COLLOCATION cannot be used with external_forces")
            nlp["dynamics"].append(casadi.integrator("integrator", "collocation", ode, ode_opt))
        elif nlp["ode_solver"] == OdeSolver.CVODES:
            if isinstance(nlp["tf"], casadi.MX):
                raise RuntimeError("OdeSolver.CVODES cannot be used while optimizing the time parameter")
            if "external_forces" in nlp:
                raise RuntimeError("CVODES cannot be used with external_forces")
            nlp["dynamics"].append(casadi.integrator("integrator", "cvodes", ode, ode_opt))

        if len(nlp["dynamics"]) == 1:
            nlp["dynamics"] = nlp["dynamics"] * nlp["ns"]

    def __define_multiple_shooting_nodes_per_phase(self, nlp, idx_phase):
        """
        For each node, puts X_bounds and U_bounds in V_bounds.
        Links X and U with V.
        :param nlp: The nlp problem
        """
        X = []
        U = []

        nV = nlp["nx"] * (nlp["ns"] + 1) + nlp["nu"] * nlp["ns"]
        V = MX.sym("V_" + str(idx_phase), nV)
        V_bounds = Bounds([0] * nV, [0] * nV, interpolation_type=InterpolationType.CONSTANT)
        V_init = InitialConditions([0] * nV, interpolation_type=InterpolationType.CONSTANT)

        offset = 0
        for k in range(nlp["ns"] + 1):
            X.append(V.nz[offset : offset + nlp["nx"]])
            V_bounds.min[offset : offset + nlp["nx"], 0] = nlp["X_bounds"].min.evaluate_at(shooting_point=k)
            V_bounds.max[offset : offset + nlp["nx"], 0] = nlp["X_bounds"].max.evaluate_at(shooting_point=k)
            V_init.init[offset : offset + nlp["nx"], 0] = nlp["X_init"].init.evaluate_at(shooting_point=k)
            offset += nlp["nx"]

            if k != nlp["ns"]:
                U.append(V.nz[offset : offset + nlp["nu"]])
                V_bounds.min[offset : offset + nlp["nu"], 0] = nlp["U_bounds"].min.evaluate_at(shooting_point=k)
                V_bounds.max[offset : offset + nlp["nu"], 0] = nlp["U_bounds"].max.evaluate_at(shooting_point=k)
                V_init.init[offset : offset + nlp["nu"], 0] = nlp["U_init"].init.evaluate_at(shooting_point=k)
                offset += nlp["nu"]

        V_bounds.check_and_adjust_dimensions(nV, 1)
        V_init.check_and_adjust_dimensions(nV, 1)

        nlp["X"] = X
        nlp["U"] = U
        self.V = vertcat(self.V, V)

        self.V_bounds.concatenate(V_bounds)
        self.V_init.concatenate(V_init)

    def __init_phase_time(self, phase_time):
        if isinstance(phase_time, (int, float)):
            phase_time = [phase_time]
        phase_time = list(phase_time)
        initial_time_guess, time_min, time_max = [], [], []
        for i, nlp in enumerate(self.nlp):
            if "objective_functions" in nlp:
                for obj_fun in nlp["objective_functions"]:
                    if (
                        obj_fun["type"] == Objective.Mayer.MINIMIZE_TIME
                        or obj_fun["type"] == Objective.Lagrange.MINIMIZE_TIME
                    ):
                        initial_time_guess.append(phase_time[i])
                        phase_time[i] = casadi.MX.sym(f"time_phase_{i}", 1, 1)
                        time_min.append(obj_fun["minimum"] if "minimum" in obj_fun else 0)
                        time_max.append(obj_fun["maximum"] if "maximum" in obj_fun else inf)
        return phase_time, initial_time_guess, time_min, time_max

    def __define_variable_time(self, initial_guess, minimum, maximum):
        """
        For each variable time, puts X_bounds and U_bounds in V_bounds.
        Links X and U with V.
        :param nlp: The nlp problem
        :param initial_guess: The initial values taken from the phase_time vector
        :param minimum: variable time minimums as set by user (default: 0)
        :param maximum: vairable time maximums as set by user (default: inf)
        """
        P = []
        for nlp in self.nlp:
            if isinstance(nlp["tf"], MX):
                self.V = vertcat(self.V, nlp["tf"])
                P.append(self.V[-1])
        self.param_to_optimize["time"] = P

        nV = len(initial_guess)
        V_bounds = Bounds(minimum, maximum, interpolation_type=InterpolationType.CONSTANT)
        V_bounds.check_and_adjust_dimensions(nV, 1)
        self.V_bounds.concatenate(V_bounds)

        V_init = InitialConditions(initial_guess, interpolation_type=InterpolationType.CONSTANT)
        V_init.check_and_adjust_dimensions(nV, 1)
        self.V_init.concatenate(V_init)

    def __init_penality(self, penalities, penality_type):
        if len(penalities) > 0:
            if self.nb_phases == 1:
                if isinstance(penalities, dict):
                    penalities = (penalities,)
                if isinstance(penalities[0], dict):
                    penalities = (penalities,)
            elif isinstance(penalities, (list, tuple)):
                for constraint in penalities:
                    if isinstance(constraint, dict):
                        raise RuntimeError(f"Each phase must declares its {penality_type} (even if it is empty)")
            self.__add_to_nlp(penality_type, penalities, False)

    def solve(self, solver="ipopt", options_ipopt={}):
        """
        Gives to CasADi states, controls, constraints, sum of all objective functions and theirs bounds.
        Gives others parameters to control how solver works.
        """

        # NLP
        nlp = {"x": self.V, "f": self.J, "g": self.g}

        options_common = {
            "iteration_callback": self.show_online_optim_callback,
        }
        if solver == "ipopt":
            options_default = {
                "ipopt.tol": 1e-6,
                "ipopt.max_iter": 1000,
                "ipopt.hessian_approximation": "exact",  # "exact", "limited-memory"
                "ipopt.limited_memory_max_history": 50,
                "ipopt.linear_solver": "mumps",  # "ma57", "ma86", "mumps"
            }
            for key in options_ipopt:
                if key[:6] != "ipopt.":
                    options_ipopt[f"ipopt.{key}"] = options_ipopt[key]
                    del options_ipopt[key]
            opts = {**options_default, **options_common, **options_ipopt}
            solver = casadi.nlpsol("nlpsol", "ipopt", nlp, opts)
        else:
            raise RuntimeError("Available solvers are: 'ipopt'")

        # Bounds and initial guess
        arg = {
            "lbx": self.V_bounds.min,
            "ubx": self.V_bounds.max,
            "lbg": self.g_bounds.min,
            "ubg": self.g_bounds.max,
            "x0": self.V_init.init,
        }

        # Solve the problem
        return solver.call(arg)

<<<<<<< HEAD
    def _get_a_reduced_ocp(self):
        reduced_ocp = copy(self)
        del (
            reduced_ocp.J,
            reduced_ocp.V,
            reduced_ocp.V_bounds,
            reduced_ocp.V_init,
            reduced_ocp.g,
            reduced_ocp.g_bounds,
            reduced_ocp.show_online_optim_callback,
        )
        for nlp in reduced_ocp.nlp:
            nlp["f_ext"] = 0
            del (nlp["model"], nlp["x"], nlp["u"], nlp["X"], nlp["U"], nlp["f_ext"])
        return reduced_ocp

    @staticmethod
    def save(ocp, sol, name):
=======
    def save(self, sol, name):
>>>>>>> ef3b080a
        _, ext = os.path.splitext(name)
        if ext == "":
            name = name + ".bo"
        with open(name, "wb") as file:
            pickle.dump({"ocp_initilializer": self.original_values, "sol": sol, "versions": self.version}, file)

    @staticmethod
<<<<<<< HEAD
    def load(biorbd_model_path, name):
        if isinstance(biorbd_model_path, str):
            biorbd_model_path = [biorbd_model_path]

=======
    def load(name):
>>>>>>> ef3b080a
        with open(name, "rb") as file:
            data = pickle.load(file)
            ocp = OptimalControlProgram(**data["ocp_initilializer"])
            for key in data["versions"].keys():
                if data["versions"][key] != ocp.version[key]:
                    raise RuntimeError(
                        f"Version of {key} from file ({data['versions'][key]}) is not the same as the "
                        f"installed version ({ocp.version[key]})"
                    )
            sol = data["sol"]
        return (ocp, sol)<|MERGE_RESOLUTION|>--- conflicted
+++ resolved
@@ -8,15 +8,9 @@
 from casadi import MX, vertcat
 
 from .enums import OdeSolver
-<<<<<<< HEAD
-from .mapping import BidirectionalMapping
-from .path_conditions import Bounds, InitialConditions
-from .constraints import ConstraintFunction
-=======
 from .mapping import Mapping, BidirectionalMapping
 from .path_conditions import Bounds, InitialConditions, InterpolationType
 from .constraints import Constraint, ConstraintFunction
->>>>>>> ef3b080a
 from .objective_functions import Objective, ObjectiveFunction
 from .plot import OnlineCallback
 from .integrator import RK4
@@ -401,28 +395,7 @@
         # Solve the problem
         return solver.call(arg)
 
-<<<<<<< HEAD
-    def _get_a_reduced_ocp(self):
-        reduced_ocp = copy(self)
-        del (
-            reduced_ocp.J,
-            reduced_ocp.V,
-            reduced_ocp.V_bounds,
-            reduced_ocp.V_init,
-            reduced_ocp.g,
-            reduced_ocp.g_bounds,
-            reduced_ocp.show_online_optim_callback,
-        )
-        for nlp in reduced_ocp.nlp:
-            nlp["f_ext"] = 0
-            del (nlp["model"], nlp["x"], nlp["u"], nlp["X"], nlp["U"], nlp["f_ext"])
-        return reduced_ocp
-
-    @staticmethod
-    def save(ocp, sol, name):
-=======
     def save(self, sol, name):
->>>>>>> ef3b080a
         _, ext = os.path.splitext(name)
         if ext == "":
             name = name + ".bo"
@@ -430,14 +403,7 @@
             pickle.dump({"ocp_initilializer": self.original_values, "sol": sol, "versions": self.version}, file)
 
     @staticmethod
-<<<<<<< HEAD
-    def load(biorbd_model_path, name):
-        if isinstance(biorbd_model_path, str):
-            biorbd_model_path = [biorbd_model_path]
-
-=======
     def load(name):
->>>>>>> ef3b080a
         with open(name, "rb") as file:
             data = pickle.load(file)
             ocp = OptimalControlProgram(**data["ocp_initilializer"])
