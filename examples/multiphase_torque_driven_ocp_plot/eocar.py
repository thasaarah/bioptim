--- conflicted
+++ resolved
@@ -43,23 +43,14 @@
                 "second_marker": 2,
             },
         ),
-<<<<<<< HEAD
         (
             {
-                "type": Constraint.Type.MARKERS_TO_PAIR,
+                "type": Constraint.Type.MARKERS_TO_MATCH,
                 "instant": Constraint.Instant.END,
                 "first_marker": 0,
                 "second_marker": 1,
             },
         ),
-=======
-        {
-            "type": Constraint.Type.MARKERS_TO_MATCH,
-            "instant": Constraint.Instant.END,
-            "first_marker": 0,
-            "second_marker": 1,
-        },
->>>>>>> d329f064
     )
 
     # Path constraint
