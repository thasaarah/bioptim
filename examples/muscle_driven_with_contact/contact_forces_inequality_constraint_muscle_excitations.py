--- conflicted
+++ resolved
@@ -23,11 +23,7 @@
 )
 
 
-<<<<<<< HEAD
 def prepare_ocp(model_path, phase_time, number_shooting_points, direction, boundary, ode_solver=OdeSolver.RK):
-=======
-def prepare_ocp(model_path, phase_time, number_shooting_points, min_bound):
->>>>>>> 8458df91
     # --- Options --- #
     # Model path
     biorbd_model = biorbd.Model(model_path)
